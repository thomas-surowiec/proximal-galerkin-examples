--- conflicted
+++ resolved
@@ -1,7 +1,6 @@
 # proximal-galerkin-examples
-<<<<<<< HEAD
-Code for the paper Proximal Galerkin: A structure-preserving finite element method for pointwise bound constraints by Brendan Keith and Thomas Surowiec
-
+Code for the paper Proximal Galerkin: A structure-preserving finite element method for pointwise bound constraints by Brendan Keith and Thomas M. Surowiec
+Github repository set up by Jørgen S. Dokken
 
 ## Installation
 Either
@@ -12,7 +11,4 @@
 ## Running the examples
 FEniCSx:
 Examples 1-3 can be executed with FEniCSx running `python3 code/obstacle.py --example=x` where `x` stands for the example number. For more options call
-`python3 code/obstacle.py --help`
-=======
-Code for the paper Proximal Galerkin: A structure-preserving finite element method for pointwise bound constraints by Brendan Keith and Thomas M. Surowiec
->>>>>>> 0930748f
+`python3 code/obstacle.py --help`